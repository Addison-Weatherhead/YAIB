--- conflicted
+++ resolved
@@ -6,25 +6,12 @@
 import pyarrow.parquet as pq
 from pathlib import Path
 import pickle
-<<<<<<< HEAD
-import wandb
-from typing import Dict, List
 
-from recipys.recipe import Recipe
-from recipys.selector import all_of
-from recipys.step import Accumulator, StepHistorical, StepImputeFill, StepImputeModel, StepScale
-import torch
 from sklearn.model_selection import StratifiedKFold, KFold
 
 from icu_benchmarks.data.preprocessor import Preprocessor, DefaultClassificationPreprocessor
 
-from icu_benchmarks.data.loader import ImputationPredictionDataset
-=======
-from sklearn.model_selection import StratifiedKFold
-
-from icu_benchmarks.data.preprocessor import Preprocessor, DefaultPreprocessor
 from .constants import DataSplit as Split, DataSegment as Segment
->>>>>>> 0a11f5c0
 
 
 def make_single_split(
@@ -55,22 +42,14 @@
         Input data divided into 'train', 'val', and 'test'.
     """
     id = vars["GROUP"]
-<<<<<<< HEAD
-    stays = data["OUTCOME" if "OUTCOME" in data else "STATIC"][id]
+    stays = data[Segment.outcome if Segment.outcome in data else Segment.static][id]
     if debug:
         # Only use 1% of the data
         stays = stays.sample(frac=0.01, random_state=seed)
-=======
-    stays = data[Segment.outcome][id]
-    if debug:
-        # Only use 1% of the data
-        stays = stays.sample(frac=0.01, random_state=seed)
-    labels = data[Segment.outcome][vars["LABEL"]].loc[stays.index]
->>>>>>> 0a11f5c0
 
     if "LABEL" in vars:
         # If there are labels, use stratified k-fold
-        labels = data["OUTCOME"][vars["LABEL"]].loc[stays.index]
+        labels = data[Segment.outcome][vars["LABEL"]].loc[stays.index]
 
         outer_CV = StratifiedKFold(cv_repetitions, shuffle=True, random_state=seed)
         inner_CV = StratifiedKFold(cv_folds, shuffle=True, random_state=seed)
@@ -151,30 +130,15 @@
     dumped_file_names = json.dumps(file_names, sort_keys=True)
     dumped_vars = json.dumps(vars, sort_keys=True)
 
-<<<<<<< HEAD
     logging.log(logging.INFO, f"Using preprocessor: {preprocessor.__name__}")
-    preprocessor = preprocessor()
+    preprocessor = preprocessor(use_static_features=use_static)
     if isinstance(preprocessor, DefaultClassificationPreprocessor):
         preprocessor.set_imputation_model(pretrained_imputation_model)
-
-    config_string = (
-        f"{preprocessor.to_cache_string()}{dumped_file_names}{dumped_vars}{seed}{repetition_index}{fold_index}{debug}".encode(
-            "utf-8"
-        )
-    )
-
-    cache_file = cache_dir / hashlib.md5(config_string).hexdigest()
-    
-=======
-    if preprocessor is not DefaultPreprocessor:
-        logging.log(logging.INFO, "Using user-supplied preprocessor.")
-    preprocessor = preprocessor(use_static_features=use_static)
 
     hash_config = f"{preprocessor.to_cache_string()}{dumped_file_names}{dumped_vars}{debug}".encode("utf-8")
     cache_filename = f"s_{seed}_r_{repetition_index}_f_{fold_index}_{hashlib.md5(hash_config).hexdigest()}"
     cache_file = cache_dir / cache_filename
-
->>>>>>> 0a11f5c0
+    
     if load_cache:
         if cache_file.exists():
             with open(cache_file, "rb") as f:
@@ -195,8 +159,6 @@
     else:
         logging.info("Cache will not be saved.")
 
-    gin.bind_parameter("model/hyperparameter.input_dim", data[Split.train][Segment.features].shape[1] - 2)
-
     logging.info("Finished preprocessing.")
 
     return data
