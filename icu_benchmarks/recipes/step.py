from abc import abstractmethod
from copy import deepcopy
from typing import Union
from scipy.sparse import isspmatrix
from pandas.core.groupby import DataFrameGroupBy
from sklearn.preprocessing import StandardScaler
from icu_benchmarks.recipes.ingredients import Ingredients
from enum import Enum
from icu_benchmarks.recipes.selector import Selector, all_predictors, all_numeric_predictors


class Step:
    """This class represents a step in a recipe.

    Steps are transformations to be executed on selected columns of a DataFrame.
    They fit a transformer to the selected columns and afterwards transform the data with the fitted transformer.

    Args:
        sel (Selector): Object that holds information about the selected columns.

    Attributes:
        columns (list): List with the names of the selected columns.
        _trained (bool): If the step was fitted already.
        _group (bool): If the step runs on grouped data.
    """

    def __init__(self, sel: Selector = all_predictors()):
        self.sel = sel
        self.columns = []
        self._trained = False
        self._group = True

    @property
    def trained(self) -> bool:
        return self._trained

    @property
    def group(self) -> bool:
        return self._group

    def fit(self, data: Ingredients):
        """This function fits the transformer to the data.

        Args:
            data (Ingredients): The DataFrame to fit to.
        """
        data = self._check_ingredients(data)
        self.columns = self.sel(data)
        self.do_fit(data)
        self._trained = True

    @abstractmethod
    def do_fit(self, data: Ingredients):
        pass

    def _check_ingredients(self, data: Union[Ingredients, DataFrameGroupBy]) -> Ingredients:
        """Check input for allowed types

        Args:
            data (Union[Ingredients, DataFrameGroupBy]): input to the step

        Raises:
            ValueError: If a grouped pd.DataFrame is provided to a step that can't use groups.
            ValueError: If input are not (potentially grouped) Ingredients.

        Returns:
            Ingredients: validated input
        """
        if isinstance(data, DataFrameGroupBy):
            if not self._group:
                raise ValueError("Step does not accept grouped data.")
            data = data.obj
        if not isinstance(data, Ingredients):
            raise ValueError(f"Expected Ingredients object, got {data.__class__}")
        return data

    def transform(self, data: Ingredients) -> Ingredients:
        """This function transforms the data with the fitted transformer.

        Args:
            data (Ingredients): The DataFrame to transform.

        Returns:
            The transformed DataFrame.
        """
        pass

    def fit_transform(self, data: Ingredients) -> Ingredients:
        self.fit(data)
        return self.transform(data)

    def __repr__(self) -> str:
        repr = self.desc + " for "

        if not self.trained:
            repr += str(self.sel)
        else:
            repr += str(self.columns) if len(self.columns) < 3 else str(self.columns[:2] + ["..."])  # FIXME: remove brackets
            repr += " [trained]"

        return repr


class StepImputeFill(Step):
    def __init__(self, sel=all_predictors(), value=None, method=None, limit=None):
        super().__init__(sel)
        self.desc = f"Impute with {method if method else value}"
        self.value = value
        self.method = method
        self.limit = limit

    def transform(self, data):
        new_data = self._check_ingredients(data)
<<<<<<< HEAD
        new_data[self.columns] = \
            data[self.columns].fillna(value=self.value, method=self.method, axis=0, limit=self.limit)
=======
        new_data[self.columns] = data[self.columns].fillna(self.value, method=self.method, axis=0, limit=self.limit)
        return new_data


class StepScale(Step):
    def __init__(self, sel=all_numeric_predictors(), with_mean=True, with_std=True):
        super().__init__(sel)
        self.desc = f"Scale with mean ({with_mean}) and std ({with_std})"
        self.with_mean = with_mean
        self.with_std = with_std
        self._group = False

    def do_fit(self, data):
        self.scalers = {
            c: StandardScaler(copy=True, with_mean=self.with_mean, with_std=self.with_std).fit(data[c].values[:, None])
            for c in self.columns
        }

    def transform(self, data):
        new_data = self._check_ingredients(data)
        for c, sclr in self.scalers.items():
            new_data[c] = sclr.transform(data[c].values[:, None])
>>>>>>> eace6780
        return new_data


class Accumulator(Enum):
    MAX = "max"
    MIN = "min"
    MEAN = "mean"
    MEDIAN = "median"
    COUNT = "count"
    VAR = "var"


class StepHistorical(Step):
    """This step generates columns with a historical accumulator provided by the user.

    Args:
        fun (Accumulator): Instance of the Accumulator enumerable that signifies which type of historical accumulation
            to use (default is MAX).
        suffix (String, optional): Defaults to none. Set the name to have the step generate new columns with this suffix
            instead of the default suffix.
        role (str, optional): Defaults to 'predictor'. In case new columns are added, set their role to role.
    """

    def __init__(
        self,
        sel: Selector = all_numeric_predictors(),
        fun: Accumulator = Accumulator.MAX,
        suffix: str = None,
        role: str = "predictor",
    ):
        super().__init__(sel)

        self.desc = f"Create historical {fun}"
        self.fun = fun
        if suffix is None:
            try:
                suffix = fun.value
            except Exception:
                raise TypeError(f"Expected Accumulator enum for function, got {self.fun.__class__}")
        self.suffix = suffix
        self.role = role

    def transform(self, data: Ingredients) -> Ingredients:
        """
        Raises:
            TypeError: If the function is not of type Accumulator
        """
        new_data = self._check_ingredients(data)

        new_columns = [c + "_" + self.suffix for c in self.columns]

        if self.fun is Accumulator.MAX:
            res = data[self.columns].cummax(skipna=True)
        elif self.fun is Accumulator.MIN:
            res = data[self.columns].cummin(skipna=True)
        elif self.fun is Accumulator.MEAN:
            # Reset index, as we get back a multi-index, and we want a simple rolling index
            res = data[self.columns].expanding().mean().reset_index(drop=True)
        elif self.fun is Accumulator.MEDIAN:
            res = data[self.columns].expanding().median().reset_index(drop=True)
        elif self.fun is Accumulator.COUNT:
            res = data[self.columns].expanding().count().reset_index(drop=True)
        elif self.fun is Accumulator.VAR:
            res = data[self.columns].expanding().var().reset_index(drop=True)
        else:
            raise TypeError(f"Expected Accumulator enum for function, got {self.fun.__class__}")

        new_data[new_columns] = res

        # Update roles for the newly generated columns
        for nc in new_columns:
            new_data.update_role(nc, self.role)

        return new_data


class StepSklearn(Step):
    """This step takes a transformer from scikit-learn and makes it usable as a step in a recipe.

    Args:
        sklearn_transformer (object): Instance of scikit-learn transformer that implements fit() and transform().
        columnwise (bool, optional): Defaults to False. Set to True to fit and transform the DF column by column.
        in_place (bool, optional): Defaults to True.
            Set to False to have the step generate new columns instead of overwriting the existing ones.
        role (str, optional): Defaults to 'predictor'. Incase new columns are added, set their role to role.

    Attributes:
        _transformers (dict): If the transformer is applied columnwise,
            this dict holds references to the separately fitted instances.
    """

    def __init__(
        self,
        sklearn_transformer: object,
        sel: Selector = all_predictors(),
        columnwise: bool = False,
        in_place: bool = True,
        role: str = "predictor",
    ):
        super().__init__(sel)
        self.desc = f"Use sklearn transformer {sklearn_transformer.__class__.__name__}"
        self.sklearn_transformer = sklearn_transformer
        self.columnwise = columnwise
        self.in_place = in_place
        self.role = role
        self._group = False

    def do_fit(self, data: Ingredients) -> Ingredients:
        """
        Raises:
            ValueError: If the transformer expects a single column but gets multiple.
        """
        if self.columnwise:
            self._transformers = {
                # copy the transformer so we keep the distinct fit for each column and don't just refit
                col: deepcopy(self.sklearn_transformer.fit(data[col])) for col in self.columns
            }      
        else:
            try:
                self.sklearn_transformer.fit(data[self.columns])
            except ValueError as e:
                if "should be a 1d array" in str(e) or "Multioutput target data is not supported" in str(e):
                    raise ValueError(
                        "The sklearn transformer expects a 1d array as input. " "Try running the step with columnwise=True."
                    )
                raise

    def transform(self, data: Ingredients) -> Ingredients:
        """
        Raises:
            TypeError: If the transformer returns a sparse matrix.
            ValueError: If the transformer returns an unexpected amount of columns.
        """
        new_data = self._check_ingredients(data)

        if self.columnwise:
            for col in self.columns:
                new_cols = self._transformers[col].transform(new_data[col])
                if self.in_place and new_cols.ndim == 2 and new_cols.shape[1] > 1:
                    raise ValueError(
                        "The sklearn transformer returned more than one column. Try running the step with in_place=False."
                    )
                col_names = (
                    col
                    if self.in_place
                    else [f"{self.sklearn_transformer.__class__.__name__}_{col}_{i+1}" for i in range(new_cols.shape[1])]
                )
                new_data[col_names] = new_cols
        else:
            new_cols = self.sklearn_transformer.transform(new_data[self.columns])
            if isspmatrix(new_cols):
                raise TypeError(
                    "The sklearn transformer returns a sparse matrix, "
                    "but recipes expects a dense numpy representation. "
                    "Try setting sparse=False or similar in the transformer initilisation."
                )

            col_names = (
                self.columns
                if self.in_place
                else [f"{self.sklearn_transformer.__class__.__name__}_{i+1}" for i in range(new_cols.shape[1])]
            )
            if new_cols.shape[1] != len(col_names):
                raise ValueError(
                    "The sklearn transformer returned a different amount of columns. Try running the step with in_place=False."
                )

            new_data[col_names] = new_cols

        # set role of new columns
        if not self.in_place:
            for col in col_names:
                new_data.update_role(col, self.role)

        return new_data


class StepScale():
    def __new__(cls, **kwargs):
        # unpack kwargs and sel from dict so that sel can be overwritten by user
        return StepSklearn(StandardScaler(), **{"sel": all_numeric_predictors(), **kwargs})<|MERGE_RESOLUTION|>--- conflicted
+++ resolved
@@ -111,33 +111,7 @@
 
     def transform(self, data):
         new_data = self._check_ingredients(data)
-<<<<<<< HEAD
-        new_data[self.columns] = \
-            data[self.columns].fillna(value=self.value, method=self.method, axis=0, limit=self.limit)
-=======
         new_data[self.columns] = data[self.columns].fillna(self.value, method=self.method, axis=0, limit=self.limit)
-        return new_data
-
-
-class StepScale(Step):
-    def __init__(self, sel=all_numeric_predictors(), with_mean=True, with_std=True):
-        super().__init__(sel)
-        self.desc = f"Scale with mean ({with_mean}) and std ({with_std})"
-        self.with_mean = with_mean
-        self.with_std = with_std
-        self._group = False
-
-    def do_fit(self, data):
-        self.scalers = {
-            c: StandardScaler(copy=True, with_mean=self.with_mean, with_std=self.with_std).fit(data[c].values[:, None])
-            for c in self.columns
-        }
-
-    def transform(self, data):
-        new_data = self._check_ingredients(data)
-        for c, sclr in self.scalers.items():
-            new_data[c] = sclr.transform(data[c].values[:, None])
->>>>>>> eace6780
         return new_data
 
 
