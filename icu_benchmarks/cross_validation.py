import json
from datetime import datetime
import logging
import gin
from pathlib import Path
from pytorch_lightning import seed_everything

from icu_benchmarks.data.preprocess import preprocess_data
from icu_benchmarks.models.train import train_common
from icu_benchmarks.models.utils import JsonResultLoggingEncoder
from icu_benchmarks.run_utils import log_full_line


@gin.configurable
def execute_repeated_cv(
    data_dir: Path,
    log_dir: Path,
    seed: int,
    load_weights: bool = False,
    source_dir: Path = None,
    cv_repetitions: int = 5,
    cv_repetitions_to_train: int = None,
    cv_folds: int = 5,
    cv_folds_to_train: int = None,
    reproducible: bool = True,
    debug: bool = False,
    generate_cache: bool = False,
    load_cache: bool = False,
    test_on: str = "test",
<<<<<<< HEAD
    use_static: bool = True,
    mode: str = "Classification",
    pretrained_imputation_model: object = None,
    dataset_name: str = "",
=======
>>>>>>> 0a11f5c0
) -> float:
    """Preprocesses data and trains a model for each fold.

    Args:
        data_dir: Path to the data directory.
        log_dir: Path to the log directory.
        seed: Random seed.
        load_weights: Whether to load weights from source_dir.
        source_dir: Path to the source directory.
        cv_folds: Number of folds for cross validation.
        cv_folds_to_train: Number of folds to use during training. If None, all folds are trained on.
        reproducible: Whether to make torch reproducible.
        debug: Whether to load less data and enable more logging.
        generate_cache: Whether to generate and save cache.
        load_cache: Whether to load previously cached data.
        test_on: Dataset to test on. Can be "test" or "val" (e.g. for hyperparameter tuning).
    Returns:
        The average loss of all folds.
    """
    if not cv_repetitions_to_train:
        cv_repetitions_to_train = cv_repetitions
    if not cv_folds_to_train:
        cv_folds_to_train = cv_folds
    agg_loss = 0
    seed_everything(seed, reproducible)
    for repetition in range(cv_repetitions_to_train):
        for fold_index in range(cv_folds_to_train):
            start_time = datetime.now()
            data = preprocess_data(
                data_dir,
                seed=seed,
                debug=debug,
                load_cache=load_cache,
                generate_cache=generate_cache,
                cv_repetitions=cv_repetitions,
                repetition_index=repetition,
                cv_folds=cv_folds,
                fold_index=fold_index,
<<<<<<< HEAD
                use_static=use_static,
                pretrained_imputation_model=pretrained_imputation_model,
=======
>>>>>>> 0a11f5c0
            )

            repetition_fold_dir = log_dir / f"repetition_{repetition}" / f"fold_{fold_index}"
            repetition_fold_dir.mkdir(parents=True, exist_ok=True)
            preprocess_time = datetime.now() - start_time
            start_time = datetime.now()
            agg_loss += train_common(
                data,
                log_dir=repetition_fold_dir,
                load_weights=load_weights,
                source_dir=source_dir,
                reproducible=reproducible,
                test_on=test_on,
                dataset_name=dataset_name,
                mode=mode,
            )
            train_time = datetime.now() - start_time

            log_full_line(
                f"FINISHED FOLD {fold_index}| PREPROCESSING DURATION {preprocess_time}| TRAINING DURATION {train_time}",
                level=logging.INFO,
            )
            durations = {"preprocessing_duration": preprocess_time, "train_duration": train_time}

            with open(repetition_fold_dir / "durations.json", "w") as f:
                json.dump(durations, f, cls=JsonResultLoggingEncoder)
        log_full_line(f"FINISHED CV REPETITION {repetition}", level=logging.INFO, char="=", num_newlines=3)

    return agg_loss / (cv_repetitions_to_train * cv_folds_to_train)<|MERGE_RESOLUTION|>--- conflicted
+++ resolved
@@ -27,13 +27,10 @@
     generate_cache: bool = False,
     load_cache: bool = False,
     test_on: str = "test",
-<<<<<<< HEAD
-    use_static: bool = True,
     mode: str = "Classification",
     pretrained_imputation_model: object = None,
     dataset_name: str = "",
-=======
->>>>>>> 0a11f5c0
+    cpu: bool = False,
 ) -> float:
     """Preprocesses data and trains a model for each fold.
 
@@ -72,11 +69,7 @@
                 repetition_index=repetition,
                 cv_folds=cv_folds,
                 fold_index=fold_index,
-<<<<<<< HEAD
-                use_static=use_static,
                 pretrained_imputation_model=pretrained_imputation_model,
-=======
->>>>>>> 0a11f5c0
             )
 
             repetition_fold_dir = log_dir / f"repetition_{repetition}" / f"fold_{fold_index}"
@@ -92,6 +85,7 @@
                 test_on=test_on,
                 dataset_name=dataset_name,
                 mode=mode,
+                cpu=cpu,
             )
             train_time = datetime.now() - start_time
 
