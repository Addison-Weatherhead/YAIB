import icu_benchmarks.data.preprocess
import icu_benchmarks.data.loader
import icu_benchmarks.models.wrappers
import icu_benchmarks.models.encoders

<<<<<<< HEAD
MODE = "Classification"

Run.mode = %MODE

=======
# CLASSIFICATION
>>>>>>> 0a11f5c0
NUM_CLASSES = 2
HORIZON = 24

train_common.weight = "balanced"

<<<<<<< HEAD
# DL
DLClassificationWrapper.loss = @cross_entropy
=======
# DEEP LEARNING
DLWrapper.loss = @cross_entropy
>>>>>>> 0a11f5c0

# DATASET AND PREPROCESSING
preprocess.file_names = {
    "DYNAMIC": "dyn.parquet",
    "OUTCOME": "outc.parquet",
    "STATIC": "sta.parquet",
}

# vars = {
#     "GROUP": "stay_id",
#     "SEQUENCE": "time",
#     "DYNAMIC": ["alb", "alp", "alt", "ast", "be", "bicar", "bili",
#        "bili_dir", "bnd", "bun", "ca", "cai", "ck", "ckmb", "cl", "crea",
#        "crp", "dbp", "fgn", "fio2", "glu", "hgb", "hr", "inr_pt", "k", "lact",
#        "lymph", "map", "mch", "mchc", "mcv", "methb", "mg", "na", "neut",
#        "o2sat", "pco2", "ph", "phos", "plt", "po2", "ptt", "resp", "sbp",
#        "temp", "tnt", "urine", "wbc"],
#     "STATIC": ["age", "sex", "height", "weight"],
# }

vars = {
    "GROUP": "stay_id",
    "LABEL": "label",
    "SEQUENCE": "time",
    "DYNAMIC": ["hr","map","sbp", "dbp", "resp", "o2sat"],
    "STATIC": ["age", "sex", "height", "weight"],
}
static_features = True


preprocess.preprocessor = @base_classification_preprocessor
preprocess.vars = %vars
<<<<<<< HEAD
ClassificationDataset.vars = %vars
ClassificationDataset.ram_cache = True
=======
preprocess.use_static = %static_features

default_preprocessor.use_static_features = %static_features
default_preprocessor.vars = %vars
>>>>>>> 0a11f5c0

base_classification_preprocessor.use_static_features = False

# CROSS VALIDATION

execute_repeated_cv.cv_repetitions = 5
execute_repeated_cv.cv_folds = 5
<<<<<<< HEAD

# EMB = 100
EMB = 6
=======
>>>>>>> 0a11f5c0
<|MERGE_RESOLUTION|>--- conflicted
+++ resolved
@@ -3,26 +3,17 @@
 import icu_benchmarks.models.wrappers
 import icu_benchmarks.models.encoders
 
-<<<<<<< HEAD
 MODE = "Classification"
 
 Run.mode = %MODE
 
-=======
-# CLASSIFICATION
->>>>>>> 0a11f5c0
 NUM_CLASSES = 2
 HORIZON = 24
 
 train_common.weight = "balanced"
 
-<<<<<<< HEAD
 # DL
 DLClassificationWrapper.loss = @cross_entropy
-=======
-# DEEP LEARNING
-DLWrapper.loss = @cross_entropy
->>>>>>> 0a11f5c0
 
 # DATASET AND PREPROCESSING
 preprocess.file_names = {
@@ -34,6 +25,7 @@
 # vars = {
 #     "GROUP": "stay_id",
 #     "SEQUENCE": "time",
+#     "LABEL": "label",
 #     "DYNAMIC": ["alb", "alp", "alt", "ast", "be", "bicar", "bili",
 #        "bili_dir", "bnd", "bun", "ca", "cai", "ck", "ckmb", "cl", "crea",
 #        "crp", "dbp", "fgn", "fio2", "glu", "hgb", "hr", "inr_pt", "k", "lact",
@@ -52,28 +44,17 @@
 }
 static_features = True
 
-
 preprocess.preprocessor = @base_classification_preprocessor
 preprocess.vars = %vars
-<<<<<<< HEAD
+preprocess.use_static = %static_features
+
 ClassificationDataset.vars = %vars
 ClassificationDataset.ram_cache = True
-=======
-preprocess.use_static = %static_features
-
-default_preprocessor.use_static_features = %static_features
-default_preprocessor.vars = %vars
->>>>>>> 0a11f5c0
 
 base_classification_preprocessor.use_static_features = False
+base_classification_preprocessor.vars = %vars
 
 # CROSS VALIDATION
 
 execute_repeated_cv.cv_repetitions = 5
-execute_repeated_cv.cv_folds = 5
-<<<<<<< HEAD
-
-# EMB = 100
-EMB = 6
-=======
->>>>>>> 0a11f5c0
+execute_repeated_cv.cv_folds = 5